--- conflicted
+++ resolved
@@ -62,17 +62,9 @@
 
 	// stake minimum time period
 	unstakePeriod   = big.NewInt(OneDay)
-<<<<<<< HEAD
 	baseBounty      = big.NewInt(0).Mul(big.NewInt(1e+18), big.NewInt(1000)) // TODO stb 删除
-	restTotalBounty = big.NewInt(0).Mul(big.NewInt(1e18), big.NewInt(1e9))
+	restTotalBounty = big.NewInt(0).Mul(big.NewInt(1e+18), big.NewInt(25e+7))
 	bindAmount      = big.NewInt(0).Mul(big.NewInt(1e+18), big.NewInt(1e7))
-=======
-	baseBounty      = big.NewInt(0).Mul(big.NewInt(1e+18), big.NewInt(1000))
-	restTotalBounty = big.NewInt(0).Mul(big.NewInt(1e18), big.NewInt(25e+7))
-
-	// Is main net started
-	mainActive = false
->>>>>>> b4dccafc
 )
 
 type Election struct{}
