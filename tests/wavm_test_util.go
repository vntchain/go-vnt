--- conflicted
+++ resolved
@@ -35,7 +35,6 @@
 	"github.com/vntchain/go-vnt/vntdb"
 )
 
-<<<<<<< HEAD
 type vmJSON struct {
 	Env           stEnv                 `json:"env"`
 	Exec          vmExec                `json:"exec"`
@@ -69,11 +68,7 @@
 	GasPrice *math.HexOrDecimal256
 }
 
-// VMTest checks VM execution without block or transaction context.
-// See https://github.com/ethereum/tests/wiki/VM-Tests for the test format specification.
-=======
-// VMTest checks EVM execution without block or transaction context.
->>>>>>> c3461335
+// WAVMTest checks VM execution without block or transaction context.
 type WAVMTest struct {
 	json vmJSON
 }
