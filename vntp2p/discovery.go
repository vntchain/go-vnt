// Copyright 2019 The go-vnt Authors
// This file is part of the go-vnt library.
//
// The go-vnt library is free software: you can redistribute it and/or modify
// it under the terms of the GNU Lesser General Public License as published by
// the Free Software Foundation, either version 3 of the License, or
// (at your option) any later version.
//
// The go-vnt library is distributed in the hope that it will be useful,
// but WITHOUT ANY WARRANTY; without even the implied warranty of
// MERCHANTABILITY or FITNESS FOR A PARTICULAR PURPOSE. See the
// GNU Lesser General Public License for more details.
//
// You should have received a copy of the GNU Lesser General Public License
// along with the go-vnt library. If not, see <http://www.gnu.org/licenses/>.

package vntp2p

import (
	"context"
	"math/rand"
	"sync"
	"time"

	util "github.com/ipfs/go-ipfs-util"
	dht "github.com/libp2p/go-libp2p-kad-dht"
	peer "github.com/libp2p/go-libp2p-peer"
	routing "github.com/libp2p/go-libp2p-routing"
	"github.com/vntchain/go-vnt/log"
)

const (
	refreshInterval = 30 * time.Second
	searchTimeOut   = 1 * time.Minute
)

type DhtTable interface {
	Start(ctx context.Context) error
	Lookup(ctx context.Context, targetID NodeID) []*NodeID
	Update(ctx context.Context, id peer.ID) error
	RandomPeer() []peer.ID
	GetDhtTable() *dht.IpfsDHT
}

type VNTDht struct {
	mutex sync.Mutex
	table *dht.IpfsDHT
	self  peer.ID
}

func NewDHTTable(dht *dht.IpfsDHT, id peer.ID) *VNTDht {
	return &VNTDht{
		table: dht,
		self:  id,
	}
}

func (vdht *VNTDht) Start(ctx context.Context) error {
	var bootStrapConfig = dht.DefaultBootstrapConfig
	bootStrapConfig.Period = time.Duration(refreshInterval)
	bootStrapConfig.Timeout = time.Duration(searchTimeOut)
	proc, err := vdht.table.BootstrapWithConfig(bootStrapConfig)
	if err != nil {
		log.Debug("Start refresh k-bucket error", "error", err)
		return err
	}

	// wait till ctx or dht.Context exits.
	// we have to do it this way to satisfy the Routing interface (contexts)
	go func() {
		defer proc.Close()
		select {
		case <-ctx.Done():
		case <-vdht.table.Context().Done():
		}
	}()

	return nil
}

func (vdht *VNTDht) Update(ctx context.Context, id peer.ID) error {
	vdht.table.Update(ctx, id)
	return nil
}

func randomID() peer.ID {
	id := make([]byte, 16)
	rand.Read(id)
	id = util.Hash(id)

	// var aid NodeID
	// copy(aid, id)
	return peer.ID(id)
}

func (vdht *VNTDht) Lookup(ctx context.Context, targetID NodeID) []*NodeID {
	// vdht.table.GetClosestPeers(vdht.Context, )

	results := vdht.lookup(ctx, targetID.PeerID())

	nodeids := []*NodeID{}

	for _, result := range results {
		nodeid := PeerIDtoNodeID(result)
		nodeids = append(nodeids, &nodeid)
	}

	return nodeids
}

func (vdht *VNTDht) lookup(ctx context.Context, targetid peer.ID) []peer.ID {
	// 开始搜寻

	// fmt.Println("Begin Lookup")
	cctx, cancel := context.WithTimeout(ctx, searchTimeOut)
	defer cancel()

	runQuery := func(ctxs context.Context, id peer.ID) {
		p, err := vdht.table.FindPeer(ctxs, id)
		if err == routing.ErrNotFound {
		} else if err != nil {
			log.Debug("lookup peer occurs error", "error", err)
		} else {
			log.Debug("lookup peer find peer", "id", ToString(id), "peer", ToString(p.ID))
		}
	}

	runQuery(cctx, targetid)

	return nil
}

func (vdht *VNTDht) doRefresh(ctx context.Context, done chan struct{}) {
	// defer close(done)

	// Load nodes from the database and insert
	// them. This should yield a few previously seen nodes that are
	// (hopefully) still alive.
	// tab.loadSeedNodes(true)

	// Run self lookup to discover new neighbor nodes.
	// fmt.Println("@@@CCCC find my self", vdht.self)
	vdht.lookup(ctx, vdht.self)

	// The Kademlia paper specifies that the bucket refresh should
	// perform a lookup in the least recently used bucket. We cannot
	// adhere to this because the findnode target is a 512bit value
	// (not hash-sized) and it is not easily possible to generate a
	// sha3 preimage that falls into a chosen bucket.
	// We perform a few lookups with a random target instead.
	for i := 0; i < 3; i++ {
		target := randomID()
		// fmt.Println("random id: ", target)
		vdht.lookup(ctx, target)
	}
}


func GetRandomPeers(dht *dht.IpfsDHT) []peer.ID {
	a := GetKBuckets(dht.RoutingTable())
	rr := rand.New(rand.NewSource(time.Now().UnixNano()))

	in := rr.Perm(len(a))

	for i, _ := range in {
		a[i], a[in[i]] = a[in[i]], a[i]
	}

	return a
}

func (vdht *VNTDht) RandomPeer() []peer.ID {
<<<<<<< HEAD
	return GetRandomPeers(vdht.table)
=======
	return vdht.table.GetRandomPeers()
}

func (vdht *VNTDht) GetDhtTable() *dht.IpfsDHT {
	return vdht.table
>>>>>>> 3ed49e11
}<|MERGE_RESOLUTION|>--- conflicted
+++ resolved
@@ -170,13 +170,9 @@
 }
 
 func (vdht *VNTDht) RandomPeer() []peer.ID {
-<<<<<<< HEAD
 	return GetRandomPeers(vdht.table)
-=======
-	return vdht.table.GetRandomPeers()
 }
 
 func (vdht *VNTDht) GetDhtTable() *dht.IpfsDHT {
 	return vdht.table
->>>>>>> 3ed49e11
 }